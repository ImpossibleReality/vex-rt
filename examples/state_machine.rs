#![no_std]
#![no_main]

extern crate alloc;

use alloc::sync::Arc;
use core::time::Duration;
use uom::si::{
    angle::{degree, revolution},
    angular_velocity::revolution_per_minute,
    f64::{Angle, AngularVelocity},
};
use vex_rt::{prelude::*, state_machine};

struct DriveTrain {
    left: Motor,
    right: Motor,
}

impl DriveTrain {
    // This is meant to take input directly from a joystick
    // and rotate the left and right tires at different speeds.
    // It is possible that the combination of x value and y value
    // could exceed 127 and be over the limit of an i8.
    // So we catch those cases and bring them back within bounds.
    fn drive(&mut self, x: i8, y: i8) -> Result<(), MotorError> {
        let left = (y as i16 + x as i16).clamp(-127, 127) as i8;
        let right = (y as i16 - x as i16).clamp(-127, 127) as i8;
        self.left.move_i8(left)?;
        self.right.move_i8(right)?;
        Ok(())
    }

    fn drive_distance(&mut self, distance: Angle, ctx: Context) -> Result<bool, MotorError> {
        let velocity = AngularVelocity::new::<revolution_per_minute>(100.0);
        self.left.move_relative(distance, velocity)?;
        self.right.move_relative(distance, velocity)?;

        let mut pause = Loop::new(Duration::from_millis(10));

        let threshold = Angle::new::<degree>(1.0);
        while (self.left.get_position()? - self.left.get_target_position()?).abs() >= threshold
            || (self.right.get_position()? - self.right.get_target_position()?).abs() >= threshold
        {
            select! {
                _ = ctx.done() => return Ok(false),
                _ = pause.select() => continue,
            };
        }

        Ok(true)
    }
}

state_machine! {
    /// Test
    Drive(drive: DriveTrain) {
        drive: DriveTrain = drive,
    } = idle;

    /// Idle state.
    idle(_ctx) [drive] {
        drive.drive(0, 0).unwrap_or_else(|err| {
            eprintln!("idle drive error: {:?}", err);
        });
    }

    /// Manual control state.
    manual(ctx, mut controller: BroadcastListener<ControllerData>) [drive] {
        loop {
            select! {
                _ = ctx.done() => break,
                data = controller.select() => drive.drive(data.left_x, data.left_y).unwrap_or_else(|err| {
                    eprintln!("manual drive error: {:?}", err);
                }),
            };
        }
    }

    /// Drives forward a set amount.
    ///
    /// Returns whether the movement completed successfully.
<<<<<<< HEAD
    auto_drive(ctx, distance: Angle) [drive] -> bool {
        drive.drive_distance(distance, ctx).unwrap_or_else(|err| {
=======
    auto_drive(ctx, distance: f64) [drive] -> bool {
        let result = drive.drive_distance(distance, ctx).unwrap_or_else(|err| {
>>>>>>> d873c8e2
            eprintln!("auto drive error: {:?}", err);
            false
        });
        return StateResult::Transition(result, DriveState::Idle);
    }
}

struct Bot {
    controller: Arc<BroadcastWrapper<Controller>>,
    drive: Drive,
}

impl Robot for Bot {
    fn new(p: Peripherals) -> Self {
        Bot {
            controller: Arc::new(p.master_controller.into_broadcast().unwrap()),
            drive: Drive::new(DriveTrain {
                left: p.port01.into_motor(Gearset::EighteenToOne, false).unwrap(),
                right: p.port10.into_motor(Gearset::EighteenToOne, true).unwrap(),
            }),
        }
    }

    fn autonomous(&mut self, ctx: Context) {
        // Tells the drive to move a given distance, with a time limit of 1 second.
        let auto = self.drive.auto_drive_ext(
            ctx.fork_with_timeout(Duration::from_secs(1)),
            Angle::new::<revolution>(1.0),
        );

        select! {
            success = auto.done() => if *success {
                println!("success");
            } else {
                println!("failed");
            },
            _ = ctx.done() => {},
        }
    }

    // This function will get invoked when the robot is placed
    // under operator control.
    fn opcontrol(&mut self, ctx: Context) {
        let mut pause = Loop::new(Duration::from_millis(100));

        self.drive.manual(self.controller.listen());

        // We will run a loop to check controls on the controller and
        // perform appropriate actions.
        loop {
            // At the end of each loop pause.select() will pause for 100 ms,
            // then generate a selectable event. ctx.done() will also generate
            // a selectable event if the opcontrol period has ended. If
            // ctx.done() generates an event before pause generates an event,
            // we will exit the loop.
            select! {
                _ = ctx.done() => break,
                _ = pause.select() => self.controller.update().unwrap(),
            };
        }
    }

    fn disabled(&mut self, _ctx: Context) {
        self.drive.idle();
    }
}

entry!(Bot);<|MERGE_RESOLUTION|>--- conflicted
+++ resolved
@@ -80,13 +80,8 @@
     /// Drives forward a set amount.
     ///
     /// Returns whether the movement completed successfully.
-<<<<<<< HEAD
     auto_drive(ctx, distance: Angle) [drive] -> bool {
-        drive.drive_distance(distance, ctx).unwrap_or_else(|err| {
-=======
-    auto_drive(ctx, distance: f64) [drive] -> bool {
         let result = drive.drive_distance(distance, ctx).unwrap_or_else(|err| {
->>>>>>> d873c8e2
             eprintln!("auto drive error: {:?}", err);
             false
         });
