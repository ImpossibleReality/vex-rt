/// A trait representing a competition-ready VEX Robot.
pub trait Robot {
<<<<<<< HEAD
    /// Runs at startup. This should be non-blocking, since the FreeRTOS
    /// scheduler doesn't start until it returns.
=======
    /// Initializes the Robot.
>>>>>>> d57a8687
    fn initialize() -> Self;
    /// Runs during the autonomous period.
    fn autonomous(&mut self);
    /// Runs during the opcontrol period.
    fn opcontrol(&mut self);
    /// Runs when the robot is disabled.
    fn disable(&mut self);
}

#[macro_export]
/// Specifies the entrypoint for the robot.
///
/// # Examples
///
/// ```
/// #![no_std]
/// #![no_main]
///
/// use vex_rt::{entry, Robot};
///
/// struct FooBot;
///
/// impl FooBot {
///     fn initialize() -> Self {
///         FooBot
///     }
/// }
///
/// impl Robot for FooBot {
///     fn autonomous(&mut self) {}
///     fn opcontrol(&mut self) {}
///     fn disable(&mut self) {}
/// }
///
/// entry!(FooBot);
/// ```
macro_rules! entry {
    ($robot_type:ty) => {
        static mut ROBOT: $crate::once::Once<$robot_type> = $crate::once::Once::new();

        #[no_mangle]
        unsafe extern "C" fn initialize() {
            ROBOT.call_once(|| $crate::Robot::initialize());
        }

        #[no_mangle]
        unsafe extern "C" fn opcontrol() {
            $crate::Robot::opcontrol(ROBOT.get_mut().unwrap());
        }

        #[no_mangle]
        unsafe extern "C" fn autonomous() {
            $crate::Robot::autonomous(ROBOT.get_mut().unwrap());
        }

        #[no_mangle]
        unsafe extern "C" fn disabled() {
            $crate::Robot::disable(ROBOT.get_mut().unwrap());
        }
    };
}<|MERGE_RESOLUTION|>--- conflicted
+++ resolved
@@ -1,11 +1,7 @@
 /// A trait representing a competition-ready VEX Robot.
 pub trait Robot {
-<<<<<<< HEAD
     /// Runs at startup. This should be non-blocking, since the FreeRTOS
     /// scheduler doesn't start until it returns.
-=======
-    /// Initializes the Robot.
->>>>>>> d57a8687
     fn initialize() -> Self;
     /// Runs during the autonomous period.
     fn autonomous(&mut self);
