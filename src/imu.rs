//! # Inertial Sensor API.

use core::fmt;

use alloc::format;

use crate::{
    bindings,
    error::{get_errno, Error},
    rtos::DataSource,
};
<<<<<<< HEAD
use alloc::format;
use uom::si::{
    acceleration::meter_per_second_squared,
    angle::degree,
    angular_velocity::degree_per_second,
    f64::{Acceleration, Angle, AngularVelocity},
};
=======
>>>>>>> b6ab2eba

/// A struct which represents a V5 smart port configured as a inertial sensor.
pub struct InertialSensor {
    port: u8,
}

impl InertialSensor {
    /// Constructs a new inertial sensor.
    ///
    /// # Safety
    ///
    /// This function is unsafe because it allows the user to create multiple
    /// mutable references to the same inertial sensor. You likely want to
    /// implement [`Robot::new()`](crate::robot::Robot::new()) instead.
    pub unsafe fn new(port: u8) -> InertialSensor {
        InertialSensor { port }
    }

    /// Calibrate IMU.
    ///
    /// This calls the reset function from PROS.
    /// This takes approximately 2 seconds, and is a non-blocking operation.
    pub fn calibrate(&mut self) -> Result<(), InertialSensorError> {
        match unsafe { bindings::imu_reset(self.port) } {
            bindings::PROS_ERR_ => Err(InertialSensorError::from_errno()),
            _ => Ok(()),
        }
    }

    /// Get the total angle that the Inertial Sensor has spun about the z-axis.
    ///
    /// This value is theoretically unbounded. Clockwise rotations are
    /// represented with positive values, while counterclockwise rotations are
    /// represented with negative ones.
    pub fn get_rotation(&self) -> Result<Angle, InertialSensorError> {
        match unsafe { bindings::imu_get_rotation(self.port) } {
            x if x == bindings::PROS_ERR_F_ => Err(InertialSensorError::from_errno()),
            x => Ok(Angle::new::<degree>(x)),
        }
    }

    /// Get the Inertial Sensor’s heading relative to the initial direction of
    /// its x-axis.
    ///
    /// This value is bounded by [0,360) in degrees. Clockwise rotations are
    /// represented with positive values, while counterclockwise rotations are
    /// represented with negative ones.
    pub fn get_heading(&self) -> Result<Angle, InertialSensorError> {
        match unsafe { bindings::imu_get_heading(self.port) } {
            x if x == bindings::PROS_ERR_F_ => Err(InertialSensorError::from_errno()),
            x => Ok(Angle::new::<degree>(x)),
        }
    }

    /// Get a quaternion representing the Inertial Sensor’s orientation.
    pub fn get_quaternion(&self) -> Result<InertialSensorQuaternion, InertialSensorError> {
        match unsafe { bindings::imu_get_quaternion(self.port) } {
            x if x.x == bindings::PROS_ERR_F_ => Err(InertialSensorError::from_errno()),
            x => Ok(InertialSensorQuaternion {
                x: x.x,
                y: x.y,
                z: x.z,
                w: x.w,
            }),
        }
    }

    /// Get the Euler angles representing the Inertial Sensor’s orientation.
    pub fn get_euler(&self) -> Result<InertialSensorEuler, InertialSensorError> {
        match unsafe { bindings::imu_get_euler(self.port) } {
            x if x.pitch == bindings::PROS_ERR_F_ => Err(InertialSensorError::from_errno()),
            x => Ok(InertialSensorEuler {
                pitch: Angle::new::<degree>(x.pitch),
                roll: Angle::new::<degree>(x.roll),
                yaw: Angle::new::<degree>(x.yaw),
            }),
        }
    }

    /// Get the Inertial Sensor’s pitch angle bounded by (-180,180) degrees.
    pub fn get_pitch(&self) -> Result<Angle, InertialSensorError> {
        match unsafe { bindings::imu_get_pitch(self.port) } {
            x if x == bindings::PROS_ERR_F_ => Err(InertialSensorError::from_errno()),
            x => Ok(Angle::new::<degree>(x)),
        }
    }

    /// Get the Inertial Sensor’s roll angle bounded by (-180,180) degrees.
    pub fn get_roll(&self) -> Result<Angle, InertialSensorError> {
        match unsafe { bindings::imu_get_roll(self.port) } {
            x if x == bindings::PROS_ERR_F_ => Err(InertialSensorError::from_errno()),
            x => Ok(Angle::new::<degree>(x)),
        }
    }

    /// Get the Inertial Sensor’s yaw angle bounded by (-180,180) degrees.
    pub fn get_yaw(&self) -> Result<Angle, InertialSensorError> {
        match unsafe { bindings::imu_get_yaw(self.port) } {
            x if x == bindings::PROS_ERR_F_ => Err(InertialSensorError::from_errno()),
            x => Ok(Angle::new::<degree>(x)),
        }
    }

    /// Get the Inertial Sensor’s raw gyroscope values.
    pub fn get_gyro_rate(&self) -> Result<InertialSensorRawRate, InertialSensorError> {
        match unsafe { bindings::imu_get_gyro_rate(self.port) } {
            x if x.x == bindings::PROS_ERR_F_ => Err(InertialSensorError::from_errno()),
            x => Ok(InertialSensorRawRate {
                x: AngularVelocity::new::<degree_per_second>(x.x),
                y: AngularVelocity::new::<degree_per_second>(x.y),
                z: AngularVelocity::new::<degree_per_second>(x.z),
            }),
        }
    }

<<<<<<< HEAD
    /// Get the Inertial Sensor’s raw gyroscope values.
    pub fn get_accel(&self) -> Result<InertialSensorRawAccel, InertialSensorError> {
=======
    /// Get the Inertial Sensor’s raw accelerometer values.
    pub fn get_accel(&self) -> Result<InertialSensorRaw, InertialSensorError> {
>>>>>>> b6ab2eba
        match unsafe { bindings::imu_get_accel(self.port) } {
            x if x.x == bindings::PROS_ERR_F_ => Err(InertialSensorError::from_errno()),
            x => Ok(InertialSensorRawAccel {
                x: Acceleration::new::<meter_per_second_squared>(x.x),
                y: Acceleration::new::<meter_per_second_squared>(x.y),
                z: Acceleration::new::<meter_per_second_squared>(x.z),
            }),
        }
    }

    /// Get the Inertial Sensor’s status.
    pub fn get_status(&self) -> Result<InertialSensorStatus, InertialSensorError> {
        let status = unsafe { bindings::imu_get_status(self.port) };

        if status == bindings::imu_status_e_E_IMU_STATUS_ERROR {
            Err(InertialSensorError::from_errno())
        } else {
            Ok(InertialSensorStatus(status))
        }
    }

    /// Resets the current reading of the Inertial Sensor’s rotation to zero.
    pub fn reset_heading(&mut self) -> Result<(), InertialSensorError> {
        match unsafe { bindings::imu_tare_heading(self.port) } {
            bindings::PROS_ERR_ => Err(InertialSensorError::from_errno()),
            _ => Ok(()),
        }
    }

    /// Resets the current reading of the Inertial Sensor’s rotation to zero.
    pub fn reset_rotation(&mut self) -> Result<(), InertialSensorError> {
        match unsafe { bindings::imu_tare_rotation(self.port) } {
            bindings::PROS_ERR_ => Err(InertialSensorError::from_errno()),
            _ => Ok(()),
        }
    }

    /// Resets the current reading of the Inertial Sensor’s pitch to zero.
    pub fn reset_pitch(&mut self) -> Result<(), InertialSensorError> {
        match unsafe { bindings::imu_tare_pitch(self.port) } {
            bindings::PROS_ERR_ => Err(InertialSensorError::from_errno()),
            _ => Ok(()),
        }
    }

    /// Resets the current reading of the Inertial Sensor’s roll to zero.
    pub fn reset_roll(&mut self) -> Result<(), InertialSensorError> {
        match unsafe { bindings::imu_tare_roll(self.port) } {
            bindings::PROS_ERR_ => Err(InertialSensorError::from_errno()),
            _ => Ok(()),
        }
    }

    /// Resets the current reading of the Inertial Sensor’s yaw to zero.
    pub fn reset_yaw(&mut self) -> Result<(), InertialSensorError> {
        match unsafe { bindings::imu_tare_yaw(self.port) } {
            bindings::PROS_ERR_ => Err(InertialSensorError::from_errno()),
            _ => Ok(()),
        }
    }

    /// Reset all 3 euler values of the Inertial Sensor to 0.
    pub fn reset_euler(&mut self) -> Result<(), InertialSensorError> {
        match unsafe { bindings::imu_tare_euler(self.port) } {
            bindings::PROS_ERR_ => Err(InertialSensorError::from_errno()),
            _ => Ok(()),
        }
    }

    /// Resets all 5 values of the Inertial Sensor to 0.
    pub fn reset(&mut self) -> Result<(), InertialSensorError> {
        match unsafe { bindings::imu_tare(self.port) } {
            bindings::PROS_ERR_ => Err(InertialSensorError::from_errno()),
            _ => Ok(()),
        }
    }

    /// Sets the current reading of the Inertial Sensor’s euler values to target
    /// euler values. Will default to +/- 180 if target exceeds +/- 180.
    pub fn set_zero_euler(
        &mut self,
        euler: InertialSensorEuler,
    ) -> Result<(), InertialSensorError> {
        match unsafe {
            bindings::imu_set_euler(
                self.port,
                bindings::euler_s_t {
                    pitch: euler.pitch.get::<degree>(),
                    roll: euler.roll.get::<degree>(),
                    yaw: euler.yaw.get::<degree>(),
                },
            )
        } {
            bindings::PROS_ERR_ => Err(InertialSensorError::from_errno()),
            _ => Ok(()),
        }
    }

    /// Sets the current reading of the Inertial Sensor’s rotation to target
    /// value.
    pub fn set_rotation(&mut self, rotation: Angle) -> Result<(), InertialSensorError> {
        match unsafe { bindings::imu_set_rotation(self.port, rotation.get::<degree>()) } {
            bindings::PROS_ERR_ => Err(InertialSensorError::from_errno()),
            _ => Ok(()),
        }
    }

    /// Sets the current reading of the Inertial Sensor’s heading to target
    /// value Target will default to 360 degrees if above 360 degrees and
    /// default to 0 if below 0.
    pub fn set_heading(&mut self, heading: Angle) -> Result<(), InertialSensorError> {
        match unsafe { bindings::imu_set_heading(self.port, heading.get::<degree>()) } {
            bindings::PROS_ERR_ => Err(InertialSensorError::from_errno()),
            _ => Ok(()),
        }
    }

    /// Sets the current reading of the Inertial Sensor’s pitch to target value
    /// Will default to +/- 180 degrees if target exceeds +/- 180 degrees.
    pub fn set_pitch(&mut self, pitch: Angle) -> Result<(), InertialSensorError> {
        match unsafe { bindings::imu_set_pitch(self.port, pitch.get::<degree>()) } {
            bindings::PROS_ERR_ => Err(InertialSensorError::from_errno()),
            _ => Ok(()),
        }
    }

    /// Sets the current reading of the Inertial Sensor’s roll to target value
    /// Will default to +/- 180 degrees if target exceeds +/- 180 degrees.
    pub fn set_roll(&mut self, roll: Angle) -> Result<(), InertialSensorError> {
        match unsafe { bindings::imu_set_roll(self.port, roll.get::<degree>()) } {
            bindings::PROS_ERR_ => Err(InertialSensorError::from_errno()),
            _ => Ok(()),
        }
    }

    /// Sets the current reading of the Inertial Sensor’s yaw to target value
    /// Will default to +/- 180 degrees if target exceeds +/- 180 degrees.
    pub fn set_yaw(&mut self, yaw: Angle) -> Result<(), InertialSensorError> {
        match unsafe { bindings::imu_set_yaw(self.port, yaw.get::<degree>()) } {
            bindings::PROS_ERR_ => Err(InertialSensorError::from_errno()),
            _ => Ok(()),
        }
    }
}

impl DataSource for InertialSensor {
    type Data = InertialSensorData;

    type Error = InertialSensorError;

    fn read(&self) -> Result<Self::Data, Self::Error> {
        Ok(InertialSensorData {
            status: self.get_status()?,
            quaternion: self.get_quaternion()?,
            euler: self.get_euler()?,
            gyro_rate: self.get_gyro_rate()?,
            accel: self.get_accel()?,
        })
    }
}

/// Represents the data that can be read from an inertial sensor.
#[derive(Clone, Copy, Debug, PartialEq)]
pub struct InertialSensorData {
    /// The status of the inertial sensor.
    pub status: InertialSensorStatus,
    /// The quaternion representing the rotation of the inertial sensor.
    pub quaternion: InertialSensorQuaternion,
    /// The Euler angles representing the rotation of the inertial sensor.
    pub euler: InertialSensorEuler,
    /// The raw gyroscope values of the inertial sensor.
    pub gyro_rate: InertialSensorRaw,
    /// The raw accelerometer values of the inertial sensor.
    pub accel: InertialSensorRaw,
}

/// Represents possible errors for inertial sensor operations.
#[derive(Debug)]
pub enum InertialSensorError {
    /// Port is out of range (1-21).
    PortOutOfRange,
    /// Port cannot be configured as a inertial sensor.
    PortNotInertialSensor,
    /// The sensor is already calibrating.
    SensorAlreadyCalibrating,
    /// The sensor returned an unknown status code.
    UnknownStatusCode(u32),
    /// Unknown error.
    Unknown(i32),
}

impl InertialSensorError {
    fn from_errno() -> Self {
        match get_errno() {
            libc::ENXIO => Self::PortOutOfRange,
            libc::ENODEV => Self::PortNotInertialSensor,
            libc::EAGAIN => Self::SensorAlreadyCalibrating,
            x => Self::Unknown(x),
        }
    }
}

impl From<InertialSensorError> for Error {
    fn from(err: InertialSensorError) -> Self {
        match err {
            InertialSensorError::PortOutOfRange => Error::Custom("port out of range".into()),
            InertialSensorError::PortNotInertialSensor => {
                Error::Custom("port not a inertial sensor".into())
            }
            InertialSensorError::SensorAlreadyCalibrating => {
                Error::Custom("sensor already calibrating".into())
            }
            InertialSensorError::UnknownStatusCode(n) => {
                Error::Custom(format!("sensor returned unknown status code {}", n))
            }
            InertialSensorError::Unknown(n) => Error::System(n),
        }
    }
}

<<<<<<< HEAD
/// Represents raw rate values returned from an inertial sensor.
#[derive(Copy, Clone, Debug)]
pub struct InertialSensorRawRate {
=======
/// Represents raw values returned from an inertial sensor.
#[derive(Clone, Copy, Debug, PartialEq)]
pub struct InertialSensorRaw {
>>>>>>> b6ab2eba
    /// The raw x value returned from the inertial sensor.
    pub x: AngularVelocity,
    /// The raw y value returned from the inertial sensor.
    pub y: AngularVelocity,
    /// The raw z value returned from the inertial sensor.
    pub z: AngularVelocity,
}

/// Represents raw acceleration values returned from an inertial sensor.
#[derive(Copy, Clone, Debug)]
pub struct InertialSensorRawAccel {
    /// The raw x value returned from the inertial sensor.
    pub x: Acceleration,
    /// The raw y value returned from the inertial sensor.
    pub y: Acceleration,
    /// The raw z value returned from the inertial sensor.
    pub z: Acceleration,
}

/// Represents a Quaternion returned from an inertial sensor.
#[derive(Clone, Copy, Debug, PartialEq)]
pub struct InertialSensorQuaternion {
    /// The x value of the Quaternion.
    pub x: f64,
    /// The y value of the Quaternion.
    pub y: f64,
    /// The z value of the Quaternion.
    pub z: f64,
    /// The w value of the Quaternion.
    pub w: f64,
}

/// Represents the set of euler angles returned from an inertial sensor.
#[derive(Clone, Copy, Debug, PartialEq)]
pub struct InertialSensorEuler {
    /// The counterclockwise rotation on the y axis.
    pub pitch: Angle,
    /// The counterclockwise rotation on the x axis.
    pub roll: Angle,
    /// The counterclockwise rotation on the z axis.
    pub yaw: Angle,
}

#[derive(Clone, Copy, PartialEq, Eq)]
/// Indicates IMU status.
pub struct InertialSensorStatus(bindings::imu_status_e);

impl InertialSensorStatus {
    #[inline]
    /// Gets the raw status value.
    pub fn into_raw(self) -> bindings::imu_status_e {
        self.0
    }

    #[inline]
    /// Checks whether the status value indicates that the IMU is calibrating.
    pub fn is_calibrating(self) -> bool {
        self.0 & bindings::imu_status_e_E_IMU_STATUS_CALIBRATING != 0
    }
}

impl fmt::Debug for InertialSensorStatus {
    fn fmt(&self, f: &mut fmt::Formatter<'_>) -> fmt::Result {
        f.debug_struct("InertialSensorStatus")
            .field("is_calibrating", &self.is_calibrating())
            .finish()
    }
}<|MERGE_RESOLUTION|>--- conflicted
+++ resolved
@@ -2,14 +2,6 @@
 
 use core::fmt;
 
-use alloc::format;
-
-use crate::{
-    bindings,
-    error::{get_errno, Error},
-    rtos::DataSource,
-};
-<<<<<<< HEAD
 use alloc::format;
 use uom::si::{
     acceleration::meter_per_second_squared,
@@ -17,8 +9,12 @@
     angular_velocity::degree_per_second,
     f64::{Acceleration, Angle, AngularVelocity},
 };
-=======
->>>>>>> b6ab2eba
+
+use crate::{
+    bindings,
+    error::{get_errno, Error},
+    rtos::DataSource,
+};
 
 /// A struct which represents a V5 smart port configured as a inertial sensor.
 pub struct InertialSensor {
@@ -134,13 +130,8 @@
         }
     }
 
-<<<<<<< HEAD
-    /// Get the Inertial Sensor’s raw gyroscope values.
+    /// Get the Inertial Sensor’s raw accelerometer values.
     pub fn get_accel(&self) -> Result<InertialSensorRawAccel, InertialSensorError> {
-=======
-    /// Get the Inertial Sensor’s raw accelerometer values.
-    pub fn get_accel(&self) -> Result<InertialSensorRaw, InertialSensorError> {
->>>>>>> b6ab2eba
         match unsafe { bindings::imu_get_accel(self.port) } {
             x if x.x == bindings::PROS_ERR_F_ => Err(InertialSensorError::from_errno()),
             x => Ok(InertialSensorRawAccel {
@@ -312,9 +303,9 @@
     /// The Euler angles representing the rotation of the inertial sensor.
     pub euler: InertialSensorEuler,
     /// The raw gyroscope values of the inertial sensor.
-    pub gyro_rate: InertialSensorRaw,
+    pub gyro_rate: InertialSensorRawRate,
     /// The raw accelerometer values of the inertial sensor.
-    pub accel: InertialSensorRaw,
+    pub accel: InertialSensorRawAccel,
 }
 
 /// Represents possible errors for inertial sensor operations.
@@ -361,15 +352,9 @@
     }
 }
 
-<<<<<<< HEAD
 /// Represents raw rate values returned from an inertial sensor.
-#[derive(Copy, Clone, Debug)]
+#[derive(Clone, Copy, Debug, PartialEq)]
 pub struct InertialSensorRawRate {
-=======
-/// Represents raw values returned from an inertial sensor.
-#[derive(Clone, Copy, Debug, PartialEq)]
-pub struct InertialSensorRaw {
->>>>>>> b6ab2eba
     /// The raw x value returned from the inertial sensor.
     pub x: AngularVelocity,
     /// The raw y value returned from the inertial sensor.
@@ -379,7 +364,7 @@
 }
 
 /// Represents raw acceleration values returned from an inertial sensor.
-#[derive(Copy, Clone, Debug)]
+#[derive(Copy, Clone, Debug, PartialEq)]
 pub struct InertialSensorRawAccel {
     /// The raw x value returned from the inertial sensor.
     pub x: Acceleration,
